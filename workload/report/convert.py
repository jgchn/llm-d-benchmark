#!/usr/bin/env python3

# This script imports data from a benchmark run in llm-d-benchmark using any
# supported harness, and converts the results into a data file with a standard
# benchmark report format. This format can then be used for post processing
# that is not specialized to a particular harness.

import argparse
import base64
import datetime
import os
import re
import sys
from typing import Any
import yaml

import numpy as np
from scipy import stats

# TODO fix this during refactor after repository has been converted into
# full Python.
# Hack to ensure schema can be imported from harness pod or config explorer.
try:
    from schema import BenchmarkReport, Units, WorkloadGenerator
except ImportError:
    from config_explorer.schema import BenchmarkReport, Units, WorkloadGenerator


def check_file(file_path: str) -> None:
    """Make sure regular file exists.

    Args:
        file_path (str): File to check.
    """
    if not os.path.exists(file_path):
        sys.stderr.write('File does not exist: %s\n' % file_path)
        exit(2)
    if not os.path.isfile(file_path):
        sys.stderr.write('Not a regular file: %s\n' % file_path)
        exit(2)


def import_yaml(file_path: str) -> dict[Any, Any]:
    """Import a JSON/YAML file as a dict.

    Args:
        file_path (str): Path to JSON/YAML file.

    Returns:
        dict: Imported data.
    """
    check_file(file_path)
    with open(file_path, 'r', encoding='UTF-8') as file:
        data = yaml.safe_load(file)
    return data


def import_csv_with_header(file_path: str) -> dict[str, list[Any]]:
    """Import a CSV file where the first line is a header.

    Args:
        file_path (str): Path to CSV file.

    Returns:
        dict: Imported data where the header provides key names.
    """
    check_file(file_path)
    with open(file_path, 'r', encoding='UTF-8') as file:
        for ii, line in enumerate(file):
            if ii == 0:
                headers: list[str] = list(map(str.strip, line.split(',')))
                data: dict[str, list[Any]] = {}
                for hdr in headers:
                    data[hdr] = []
                continue
            row_vals = list(map(str.strip, line.split(',')))
            if len(row_vals) != len(headers):
                sys.stderr.write(
                    'Warning: line %d of "%s" does not match header length, skipping: %d != %d\n' %
                    (ii + 1, file_path, len(row_vals), len(headers)))
                continue
            for jj, val in enumerate(row_vals):
                # Try converting the value to an int or float
                try:
                    val = int(val)
                except ValueError:
                    try:
                        val = float(val)
                    except ValueError:
                        pass
                data[headers[jj]].append(val)
    # Convert lists of ints or floats to numpy arrays
    for hdr in headers:
        if isinstance(data[hdr][0], int) or isinstance(data[hdr][0], float):
            data[hdr] = np.array(data[hdr])
    return data


def update_dict(dest: dict[Any, Any], source: dict[Any, Any]) -> None:
    """Deep update a dict using values from another dict. If a value is a dict,
    then update that dict, otherwise overwrite with the new value.

    Args:
        dest (dict): dict to update.
        source (dict): dict with new values to add to dest.
    """
    for key, val in source.items():
        if key in dest and isinstance(dest[key], dict):
            if not val:
                # Do not "update" with null values
                continue
            if not isinstance(val, dict):
                raise Exception(
                    "Cannot update dict type with non-dict: %s" %
                    val)
            update_dict(dest[key], val)
        else:
            dest[key] = val


def _get_llmd_benchmark_envars() -> dict:
    """Get information from environment variables for the benchmark report.

    Returns:
        dict: Imported data about scenario following schema of BenchmarkReport.
    """
    # We make the assumption that if the environment variable
    # LLMDBENCH_MAGIC_ENVAR is defined, then we are inside a harness pod.
    if 'LLMDBENCH_MAGIC_ENVAR' not in os.environ:
        # We are not in a harness pod
        return {}

    if 'LLMDBENCH_DEPLOY_METHODS' not in os.environ:
        sys.stderr.write(
            'Warning: LLMDBENCH_DEPLOY_METHODS undefined, cannot determine deployment method.')
        return {}

    if os.environ['LLMDBENCH_DEPLOY_METHODS'] == 'standalone':
        # Given a 'standalone' deployment, we expect the following environment
        # variables to be available
        return {
            "scenario": {
                "model": {
                    "name": os.environ['LLMDBENCH_DEPLOY_CURRENT_MODEL']
                },
                "host": {
                    "type": ['replica'] * int(os.environ['LLMDBENCH_VLLM_COMMON_REPLICAS']),
                    "accelerator": [{
                        "model": os.environ['LLMDBENCH_VLLM_COMMON_AFFINITY'].split(':', 1)[-1],
                        "count": int(os.environ['LLMDBENCH_VLLM_COMMON_TENSOR_PARALLELISM'])
                        * int(os.environ['LLMDBENCH_VLLM_COMMON_DATA_PARALLELISM']),
                        "parallelism": {
                            "tp": int(os.environ['LLMDBENCH_VLLM_COMMON_TENSOR_PARALLELISM']),
                            "dp": int(os.environ['LLMDBENCH_VLLM_COMMON_DATA_PARALLELISM']),
                        },
                    }] * int(os.environ['LLMDBENCH_VLLM_COMMON_REPLICAS']),
                },
                "platform": {
                    "engine": [{
                        "name": os.environ['LLMDBENCH_VLLM_STANDALONE_IMAGE_REGISTRY'] + '/' +
                        os.environ['LLMDBENCH_VLLM_STANDALONE_IMAGE_REPO'] + '/' +
                        os.environ['LLMDBENCH_VLLM_STANDALONE_IMAGE_NAME'] + ':' +
                        os.environ['LLMDBENCH_VLLM_STANDALONE_IMAGE_TAG'],
                    }] * int(os.environ['LLMDBENCH_VLLM_COMMON_REPLICAS'])
                },
                "metadata": {
                    "load_format": os.environ['LLMDBENCH_VLLM_STANDALONE_VLLM_LOAD_FORMAT'],
                    "logging_level": os.environ['LLMDBENCH_VLLM_STANDALONE_VLLM_LOGGING_LEVEL'],
                    "vllm_server_dev_mode": os.environ['LLMDBENCH_VLLM_STANDALONE_VLLM_SERVER_DEV_MODE'],
                    "preprocess": os.environ['LLMDBENCH_VLLM_STANDALONE_PREPROCESS'],
                }
            },
        }

    if os.environ['LLMDBENCH_DEPLOY_METHODS'] == 'modelservice':
        # Given a 'modelservice' deployment, we expect the following environment
        # variables to be available

        # Get EPP configuration
        epp_config = {}
        epp_config_content = os.getenv(
            'LLMDBENCH_VLLM_MODELSERVICE_GAIE_PRESETS_CONFIG', '')
        if epp_config_content == "":
            sys.stderr.write(
                'Warning: LLMDBENCH_VLLM_MODELSERVICE_GAIE_PRESETS_CONFIG empty.')
        else:
            epp_config_content = base64.b64decode(
                epp_config_content).decode("utf-8")
            epp_config = yaml.safe_load(epp_config_content)

            # Insert default parameter values for scorers if left undefined
            for ii, plugin in enumerate(epp_config['plugins']):
                if plugin['type'] == 'prefix-cache-scorer':
                    if 'parameters' not in plugin:
                        plugin['parameters'] = {}

                    parameters = plugin['parameters']
                    if 'blockSize' not in parameters:
                        parameters['blockSize'] = 16
                    if 'maxPrefixBlocksToMatch' not in parameters:
                        parameters['maxPrefixBlocksToMatch'] = 256
                    if 'lruCapacityPerServer' not in parameters:
                        parameters['lruCapacityPerServer'] = 31250

                    epp_config['plugins'][ii]['parameters'] = parameters

        return {
            "scenario": {
                "model": {
                    "name": os.environ['LLMDBENCH_DEPLOY_CURRENT_MODEL']
                },
                "host": {
                    "type": ['prefill'] * int(os.environ['LLMDBENCH_VLLM_MODELSERVICE_PREFILL_REPLICAS']) +
                            ['decode'] * int(os.environ['LLMDBENCH_VLLM_MODELSERVICE_DECODE_REPLICAS']),
                    "accelerator": [{
                        "model": os.environ['LLMDBENCH_VLLM_COMMON_AFFINITY'].split(':', 1)[-1],
                        "count": int(os.environ['LLMDBENCH_VLLM_MODELSERVICE_PREFILL_TENSOR_PARALLELISM'])
                        * int(os.environ['LLMDBENCH_VLLM_MODELSERVICE_PREFILL_DATA_PARALLELISM']),
                        "parallelism": {
                            "tp": int(os.environ['LLMDBENCH_VLLM_MODELSERVICE_PREFILL_TENSOR_PARALLELISM']),
                            "dp": int(os.environ['LLMDBENCH_VLLM_MODELSERVICE_PREFILL_DATA_PARALLELISM']),
                        },
                    }] * int(os.environ['LLMDBENCH_VLLM_MODELSERVICE_PREFILL_REPLICAS']) +
                    [{
                        "model": os.environ['LLMDBENCH_VLLM_COMMON_AFFINITY'].split(':', 1)[-1],
                        "count": int(os.environ['LLMDBENCH_VLLM_MODELSERVICE_DECODE_TENSOR_PARALLELISM'])
                        * int(os.environ['LLMDBENCH_VLLM_MODELSERVICE_DECODE_DATA_PARALLELISM']),
                        "parallelism": {
                            "tp": int(os.environ['LLMDBENCH_VLLM_MODELSERVICE_DECODE_TENSOR_PARALLELISM']),
                            "dp": int(os.environ['LLMDBENCH_VLLM_MODELSERVICE_DECODE_DATA_PARALLELISM']),
                        },
                    }] * int(os.environ['LLMDBENCH_VLLM_MODELSERVICE_DECODE_REPLICAS']),
                },
                "platform": {
                    "metadata": {
                        "inferenceScheduler": epp_config,
                    },
                    "engine": [{
                        "name": os.environ['LLMDBENCH_LLMD_IMAGE_REGISTRY'] + '/' +
                        os.environ['LLMDBENCH_LLMD_IMAGE_REPO'] + '/' +
                        os.environ['LLMDBENCH_LLMD_IMAGE_NAME'] + ':' +
                        os.environ['LLMDBENCH_LLMD_IMAGE_TAG'],
                    }] * (int(os.environ['LLMDBENCH_VLLM_MODELSERVICE_PREFILL_REPLICAS']) +
                          int(os.environ['LLMDBENCH_VLLM_MODELSERVICE_DECODE_REPLICAS']))
                },
            },
        }

    # Pre-existing deployment, cannot extract details about unknown inference
    # service environment
    sys.stderr.write(
        'Warning: LLMDBENCH_DEPLOY_METHODS is not "modelservice" or "standalone", cannot extract environmental details.')
    return {}


def import_benchmark_report(br_file: str) -> BenchmarkReport:
    """Import benchmark report, and supplement with additional data from llm-d-benchmark run.

    Args:
        br_file (str): Benchmark report file to import.

    Returns:
        BenchmarkReport: Imported benchmark report supplemented with run data.
    """
    check_file(br_file)

    # Import benchmark report as a dict following the schema of BenchmarkReport
    br_dict = import_yaml(br_file)

    return BenchmarkReport(**br_dict)


def _vllm_timestamp_to_epoch(date_str: str) -> int:
    """Convert timestamp from vLLM benchmark into seconds from Unix epoch.

    String format is YYYYMMDD-HHMMSS in UTC.

    Args:
        date_str (str): Timestamp from vLLM benchmark.

    Returns:
        int: Seconds from Unix epoch.
    """
    date_str = date_str.strip()
    if not re.search('[0-9]{8}-[0-9]{6}', date_str):
        raise Exception('Invalid date format: %s' % date_str)
    year = int(date_str[0:4])
    month = int(date_str[4:6])
    day = int(date_str[6:8])
    hour = int(date_str[9:11])
    minute = int(date_str[11:13])
    second = int(date_str[13:15])
    return datetime.datetime(
        year,
        month,
        day,
        hour,
        minute,
        second).timestamp()


def import_vllm_benchmark(results_file: str) -> BenchmarkReport:
    """Import data from a vLLM benchmark run as a BenchmarkReport.

    Args:
        results_file (str): Results file to import.

    Returns:
        BenchmarkReport: Imported data.
    """
    check_file(results_file)

    # Import results file from vLLM benchmark
    results = import_yaml(results_file)

    # Get environment variables from llm-d-benchmark run as a dict following the
    # schema of BenchmarkReport
    br_dict = _get_llmd_benchmark_envars()
    # Append to that dict the data from vLLM benchmark.
    # This section assumes metric-percentiles contains at least the values
    # "0.1,1,5,10,25,75,90,95,99,99.9". If any of these values are missing, we
    # will crash with a KeyError.
    update_dict(br_dict, {
        "scenario": {
            "model": {"name": results['model_id']},
            "load": {
                "name": WorkloadGenerator.VLLM_BENCHMARK,
                "args": {
                    "num_prompts": results['num_prompts'],
                    "request_rate": results['request_rate'],
                    "burstiness": results['burstiness'],
                    "max_concurrency": results['max_concurrency'],
                },
            },
        },
        "metrics": {
            "time": {
                "duration": results['duration'],
                "start": _vllm_timestamp_to_epoch(results['date']),
            },
            "requests": {
                "total": results['completed'],
                "input_length": {
                    "units": Units.COUNT,
                    "mean": results['total_input_tokens'] / results['completed'],
                },
                "output_length": {
                    "units": Units.COUNT,
                    "mean": results['total_output_tokens'] / results['completed'],
                },
            },
            "latency": {
                "time_to_first_token": {
                    "units": Units.MS,
                    "mean": results['mean_ttft_ms'],
                    "stddev": results['std_ttft_ms'],
                    "p0p1": results['p0.1_ttft_ms'],
                    "p1": results['p1_ttft_ms'],
                    "p5": results['p5_ttft_ms'],
                    "p10": results['p10_ttft_ms'],
                    "P25": results['p25_ttft_ms'],
                    "p50": results['median_ttft_ms'],
                    "p75": results['p75_ttft_ms'],
                    "p90": results['p90_ttft_ms'],
                    "p95": results['p95_ttft_ms'],
                    "p99": results['p99_ttft_ms'],
                    "p99p9": results['p99.9_ttft_ms'],
                },
                "time_per_output_token": {
                    "units": Units.MS_PER_TOKEN,
                    "mean": results['mean_tpot_ms'],
                    "stddev": results['std_tpot_ms'],
                    "p0p1": results['p0.1_tpot_ms'],
                    "p1": results['p1_tpot_ms'],
                    "p5": results['p5_tpot_ms'],
                    "p10": results['p10_tpot_ms'],
                    "P25": results['p25_tpot_ms'],
                    "p50": results['median_tpot_ms'],
                    "p75": results['p75_tpot_ms'],
                    "p90": results['p90_tpot_ms'],
                    "p95": results['p95_tpot_ms'],
                    "p99": results['p99_tpot_ms'],
                    "p99p9": results['p99.9_tpot_ms'],
                },
                "inter_token_latency": {
                    "units": Units.MS_PER_TOKEN,
                    "mean": results['mean_itl_ms'],
                    "stddev": results['std_itl_ms'],
                    "p0p1": results['p0.1_itl_ms'],
                    "p1": results['p1_itl_ms'],
                    "p5": results['p5_itl_ms'],
                    "p10": results['p10_itl_ms'],
                    "P25": results['p25_itl_ms'],
                    "p90": results['p90_itl_ms'],
                    "p95": results['p95_itl_ms'],
                    "p99": results['p99_itl_ms'],
                    "p99p9": results['p99.9_itl_ms'],
                },
                "request_latency": {
                    "units": Units.MS,
                    "mean": results['mean_e2el_ms'],
                    "stddev": results['std_e2el_ms'],
                    "p0p1": results['p0.1_e2el_ms'],
                    "p1": results['p1_e2el_ms'],
                    "p5": results['p5_e2el_ms'],
                    "p10": results['p10_e2el_ms'],
                    "P25": results['p25_e2el_ms'],
                    "p90": results['p90_e2el_ms'],
                    "p95": results['p95_e2el_ms'],
                    "p99": results['p99_e2el_ms'],
                    "p99p9": results['p99.9_e2el_ms'],
                },
            },
            "throughput": {
                "output_tokens_per_sec": results['output_throughput'],
                "total_tokens_per_sec": results['total_token_throughput'],
                "requests_per_sec": results['request_throughput'],
            },
        },
    })

    return BenchmarkReport(**br_dict)


def import_guidellm(results_file: str, index: int = 0) -> BenchmarkReport:
    """Import data from a GuideLLM run as a BenchmarkReport.

    Args:
        results_file (str): Results file to import.
        index (int): Benchmark index to import.

    Returns:
        BenchmarkReport: Imported data.
    """
    check_file(results_file)

    data = import_yaml(results_file)

<<<<<<< HEAD
    # TODO: Read each benchmark in file
    results = data["benchmarks"][0]
=======
    results = data["benchmarks"][index]
>>>>>>> 8845a44b

    # Get environment variables from llm-d-benchmark run as a dict following the
    # schema of BenchmarkReport
    br_dict = _get_llmd_benchmark_envars()
    # Append to that dict the data from GuideLLM
    update_dict(br_dict, {
        "scenario": {
            "model": {"name": data["args"].get("model", "unknown")},
            "load": {
                "name": WorkloadGenerator.GUIDELLM,
                "args": data['args'],
<<<<<<< HEAD
=======
                "metadata": {
                    "stage": index,
                },
>>>>>>> 8845a44b
            },
        },
        "metrics": {
            "time": {
                "duration": results['duration'],
                "start": results['start_time'],
                "stop": results['end_time'],
            },
            "requests": {
                "total": results['request_totals']['total'],
                "failures": results['request_totals']['errored'],
                "incomplete": results['request_totals']['incomplete'],
                "input_length": {
                    "units": Units.COUNT,
                    "mean": results['metrics']['prompt_token_count']['successful']['mean'],
                    "mode": results['metrics']['prompt_token_count']['successful']['mode'],
                    "stddev": results['metrics']['prompt_token_count']['successful']['std_dev'],
                    "min": results['metrics']['prompt_token_count']['successful']['min'],
                    "p0p1": results['metrics']['prompt_token_count']['successful']['percentiles']['p001'],
                    "p1": results['metrics']['prompt_token_count']['successful']['percentiles']['p01'],
                    "p5": results['metrics']['prompt_token_count']['successful']['percentiles']['p05'],
                    "p10": results['metrics']['prompt_token_count']['successful']['percentiles']['p10'],
                    "p25": results['metrics']['prompt_token_count']['successful']['percentiles']['p25'],
                    "p50": results['metrics']['prompt_token_count']['successful']['percentiles']['p50'],
                    "p75": results['metrics']['prompt_token_count']['successful']['percentiles']['p75'],
                    "p90": results['metrics']['prompt_token_count']['successful']['percentiles']['p90'],
                    "p95": results['metrics']['prompt_token_count']['successful']['percentiles']['p95'],
                    "p99": results['metrics']['prompt_token_count']['successful']['percentiles']['p99'],
                    "p99p9": results['metrics']['prompt_token_count']['successful']['percentiles']['p999'],
                    "max": results['metrics']['prompt_token_count']['successful']['max'],
                },
                "output_length": {
                    "units": Units.COUNT,
                    "mean": results['metrics']['output_token_count']['successful']['mean'],
                    "mode": results['metrics']['output_token_count']['successful']['mode'],
                    "stddev": results['metrics']['output_token_count']['successful']['std_dev'],
                    "min": results['metrics']['output_token_count']['successful']['min'],
                    "p0p1": results['metrics']['output_token_count']['successful']['percentiles']['p001'],
                    "p1": results['metrics']['output_token_count']['successful']['percentiles']['p01'],
                    "p5": results['metrics']['output_token_count']['successful']['percentiles']['p05'],
                    "p10": results['metrics']['output_token_count']['successful']['percentiles']['p10'],
                    "p25": results['metrics']['output_token_count']['successful']['percentiles']['p25'],
                    "p50": results['metrics']['output_token_count']['successful']['percentiles']['p50'],
                    "p75": results['metrics']['output_token_count']['successful']['percentiles']['p75'],
                    "p90": results['metrics']['output_token_count']['successful']['percentiles']['p90'],
                    "p95": results['metrics']['output_token_count']['successful']['percentiles']['p95'],
                    "p99": results['metrics']['output_token_count']['successful']['percentiles']['p99'],
                    "p99p9": results['metrics']['output_token_count']['successful']['percentiles']['p999'],
                    "max": results['metrics']['output_token_count']['successful']['max'],
                },
            },
            "latency": {
                "time_to_first_token": {
                    "units": Units.MS,
                    "mean": results['metrics']['time_to_first_token_ms']['successful']['mean'],
                    "mode": results['metrics']['time_to_first_token_ms']['successful']['mode'],
                    "stddev": results['metrics']['time_to_first_token_ms']['successful']['std_dev'],
                    "min": results['metrics']['time_to_first_token_ms']['successful']['min'],
                    "p0p1": results['metrics']['time_to_first_token_ms']['successful']['percentiles']['p001'],
                    "p1": results['metrics']['time_to_first_token_ms']['successful']['percentiles']['p01'],
                    "p5": results['metrics']['time_to_first_token_ms']['successful']['percentiles']['p05'],
                    "p10": results['metrics']['time_to_first_token_ms']['successful']['percentiles']['p10'],
                    "p25": results['metrics']['time_to_first_token_ms']['successful']['percentiles']['p25'],
                    "p50": results['metrics']['time_to_first_token_ms']['successful']['percentiles']['p50'],
                    "p75": results['metrics']['time_to_first_token_ms']['successful']['percentiles']['p75'],
                    "p90": results['metrics']['time_to_first_token_ms']['successful']['percentiles']['p90'],
                    "p95": results['metrics']['time_to_first_token_ms']['successful']['percentiles']['p95'],
                    "p99": results['metrics']['time_to_first_token_ms']['successful']['percentiles']['p99'],
                    "p99p9": results['metrics']['time_to_first_token_ms']['successful']['percentiles']['p999'],
                    "max": results['metrics']['time_to_first_token_ms']['successful']['max'],
                },
                "time_per_output_token": {
                    "units": Units.MS_PER_TOKEN,
                    "mean": results['metrics']['time_per_output_token_ms']['successful']['mean'],
                    "mode": results['metrics']['time_per_output_token_ms']['successful']['mode'],
                    "stddev": results['metrics']['time_per_output_token_ms']['successful']['std_dev'],
                    "min": results['metrics']['time_per_output_token_ms']['successful']['min'],
                    "p0p1": results['metrics']['time_per_output_token_ms']['successful']['percentiles']['p001'],
                    "p1": results['metrics']['time_per_output_token_ms']['successful']['percentiles']['p01'],
                    "p5": results['metrics']['time_per_output_token_ms']['successful']['percentiles']['p05'],
                    "p10": results['metrics']['time_per_output_token_ms']['successful']['percentiles']['p10'],
                    "p25": results['metrics']['time_per_output_token_ms']['successful']['percentiles']['p25'],
                    "p50": results['metrics']['time_per_output_token_ms']['successful']['percentiles']['p50'],
                    "p75": results['metrics']['time_per_output_token_ms']['successful']['percentiles']['p75'],
                    "p90": results['metrics']['time_per_output_token_ms']['successful']['percentiles']['p90'],
                    "p95": results['metrics']['time_per_output_token_ms']['successful']['percentiles']['p95'],
                    "p99": results['metrics']['time_per_output_token_ms']['successful']['percentiles']['p99'],
                    "p99p9": results['metrics']['time_per_output_token_ms']['successful']['percentiles']['p999'],
                    "max": results['metrics']['time_per_output_token_ms']['successful']['max'],
                },
                "inter_token_latency": {
                    "units": Units.MS_PER_TOKEN,
                    "mean": results['metrics']['inter_token_latency_ms']['successful']['mean'],
                    "mode": results['metrics']['inter_token_latency_ms']['successful']['mode'],
                    "stddev": results['metrics']['inter_token_latency_ms']['successful']['std_dev'],
                    "min": results['metrics']['inter_token_latency_ms']['successful']['min'],
                    "p0p1": results['metrics']['inter_token_latency_ms']['successful']['percentiles']['p001'],
                    "p1": results['metrics']['inter_token_latency_ms']['successful']['percentiles']['p01'],
                    "p5": results['metrics']['inter_token_latency_ms']['successful']['percentiles']['p05'],
                    "p10": results['metrics']['inter_token_latency_ms']['successful']['percentiles']['p10'],
                    "p25": results['metrics']['inter_token_latency_ms']['successful']['percentiles']['p25'],
                    "p50": results['metrics']['inter_token_latency_ms']['successful']['percentiles']['p50'],
                    "p75": results['metrics']['inter_token_latency_ms']['successful']['percentiles']['p75'],
                    "p90": results['metrics']['inter_token_latency_ms']['successful']['percentiles']['p90'],
                    "p95": results['metrics']['inter_token_latency_ms']['successful']['percentiles']['p95'],
                    "p99": results['metrics']['inter_token_latency_ms']['successful']['percentiles']['p99'],
                    "p99p9": results['metrics']['inter_token_latency_ms']['successful']['percentiles']['p999'],
                    "max": results['metrics']['inter_token_latency_ms']['successful']['max'],
                },
                "request_latency": {
                    "units": Units.MS,
                    "mean": results['metrics']['request_latency']['successful']['mean'],
                    "mode": results['metrics']['request_latency']['successful']['mode'],
                    "stddev": results['metrics']['request_latency']['successful']['std_dev'],
                    "min": results['metrics']['request_latency']['successful']['min'],
                    "p0p1": results['metrics']['request_latency']['successful']['percentiles']['p001'],
                    "p1": results['metrics']['request_latency']['successful']['percentiles']['p01'],
                    "p5": results['metrics']['request_latency']['successful']['percentiles']['p05'],
                    "p10": results['metrics']['request_latency']['successful']['percentiles']['p10'],
                    "p25": results['metrics']['request_latency']['successful']['percentiles']['p25'],
                    "p50": results['metrics']['request_latency']['successful']['percentiles']['p50'],
                    "p75": results['metrics']['request_latency']['successful']['percentiles']['p75'],
                    "p90": results['metrics']['request_latency']['successful']['percentiles']['p90'],
                    "p95": results['metrics']['request_latency']['successful']['percentiles']['p95'],
                    "p99": results['metrics']['request_latency']['successful']['percentiles']['p99'],
                    "p99p9": results['metrics']['request_latency']['successful']['percentiles']['p999'],
                    "max": results['metrics']['request_latency']['successful']['max'],
                },
            },
            "throughput": {
                "output_tokens_per_sec": results['metrics']['output_tokens_per_second']['successful']['mean'],
                "total_tokens_per_sec": results['metrics']['tokens_per_second']['successful']['mean'],
                "requests_per_sec": results['metrics']['requests_per_second']['successful']['mean'],
            },
        },
    })

    return BenchmarkReport(**br_dict)


def _get_num_buidellm_runs(results_file: str) -> int:
    """Get the number of benchmark runs in a GuideLLM results JSON file.

    Args:
        results_file (str): Results file to get number of runs from.

    Returns:
        int: Number of runs.
    """
    check_file(results_file)

    results = import_yaml(results_file)
    return len(results["benchmarks"])


def import_guidellm_all(results_file: str) -> list[BenchmarkReport]:
    """Import all data from a GuideLLM results JSON as BenchmarkReports.

    Args:
        results_file (str): Results file to import.

    Returns:
        list[BenchmarkReport]: Imported data.
    """
    reports = []
    for index in range(_get_num_buidellm_runs(results_file)):
        reports.append(import_guidellm(results_file, index))
    return reports


def import_fmperf(results_file: str) -> BenchmarkReport:
    """Import data from a fmperf run as a BenchmarkReport.

    Args:
        results_file (str): Results file to import.

    Returns:
        BenchmarkReport: Imported data.
    """
    check_file(results_file)

    results = import_csv_with_header(results_file)

    # Get environment variables from llm-d-benchmark run as a dict following the
    # schema of BenchmarkReport
    br_dict = _get_llmd_benchmark_envars()
    if br_dict:
        model_name = br_dict['scenario']['model']['name']
    else:
        model_name = "unknown"
    # Append to that dict the data from fmperf
    duration = results['finish_time'][-1] - results['launch_time'][0]
    req_latency = results['finish_time'] - results['launch_time']
    tpot = (req_latency - results['ttft']) / (results['generation_tokens'] - 1)
    itl = tpot
    update_dict(br_dict, {
        "scenario": {
            "model": {"name": model_name},
            "load": {
                "name": WorkloadGenerator.FMPERF,
            },
        },
        "metrics": {
            "time": {
                "duration": duration,
                "start": results['launch_time'][0],
                "stop": results['finish_time'][-1],
            },
            "requests": {
                "total": len(results['prompt_tokens']),
                "input_length": {
                    "units": Units.COUNT,
                    "mean": results['prompt_tokens'].mean(),
                    "mode": stats.mode(results['prompt_tokens'])[0],
                    "stddev": results['prompt_tokens'].std(),
                    "min": results['prompt_tokens'].min(),
                    "p0p1": np.percentile(results['prompt_tokens'], 0.1),
                    "p1": np.percentile(results['prompt_tokens'], 1),
                    "p5": np.percentile(results['prompt_tokens'], 5),
                    "p10": np.percentile(results['prompt_tokens'], 10),
                    "p25": np.percentile(results['prompt_tokens'], 25),
                    "p50": np.percentile(results['prompt_tokens'], 50),
                    "p75": np.percentile(results['prompt_tokens'], 75),
                    "p90": np.percentile(results['prompt_tokens'], 90),
                    "p95": np.percentile(results['prompt_tokens'], 95),
                    "p99": np.percentile(results['prompt_tokens'], 99),
                    "p99p9": np.percentile(results['prompt_tokens'], 99.9),
                    "max": results['prompt_tokens'].max(),
                },
                "output_length": {
                    "units": Units.COUNT,
                    "mean": results['generation_tokens'].mean(),
                    "mode": stats.mode(results['generation_tokens'])[0],
                    "stddev": results['generation_tokens'].std(),
                    "min": results['generation_tokens'].min(),
                    "p0p1": np.percentile(results['generation_tokens'], 0.1),
                    "p1": np.percentile(results['generation_tokens'], 1),
                    "p5": np.percentile(results['generation_tokens'], 5),
                    "p10": np.percentile(results['generation_tokens'], 10),
                    "p25": np.percentile(results['generation_tokens'], 25),
                    "p50": np.percentile(results['generation_tokens'], 50),
                    "p75": np.percentile(results['generation_tokens'], 75),
                    "p90": np.percentile(results['generation_tokens'], 90),
                    "p95": np.percentile(results['generation_tokens'], 95),
                    "p99": np.percentile(results['generation_tokens'], 99),
                    "p99p9": np.percentile(results['generation_tokens'], 99.9),
                    "max": results['generation_tokens'].max(),
                },
            },
            "latency": {
                "time_to_first_token": {
                    "units": Units.MS,
                    "mean": results['ttft'].mean(),
                    "mode": stats.mode(results['ttft'])[0],
                    "stddev": results['ttft'].std(),
                    "min": results['ttft'].min(),
                    "p0p1": np.percentile(results['ttft'], 0.1),
                    "p1": np.percentile(results['ttft'], 1),
                    "p5": np.percentile(results['ttft'], 5),
                    "p10": np.percentile(results['ttft'], 10),
                    "p25": np.percentile(results['ttft'], 25),
                    "p50": np.percentile(results['ttft'], 50),
                    "p75": np.percentile(results['ttft'], 75),
                    "p90": np.percentile(results['ttft'], 90),
                    "p95": np.percentile(results['ttft'], 95),
                    "p99": np.percentile(results['ttft'], 99),
                    "p99p9": np.percentile(results['ttft'], 99.9),
                    "max": results['ttft'].max(),
                },
                "time_per_output_token": {
                    "units": Units.MS_PER_TOKEN,
                    "mean": tpot.mean(),
                    "mode": stats.mode(tpot)[0],
                    "stddev": tpot.std(),
                    "min": tpot.min(),
                    "p0p1": np.percentile(tpot, 0.1),
                    "p1": np.percentile(tpot, 1),
                    "p5": np.percentile(tpot, 5),
                    "p10": np.percentile(tpot, 10),
                    "p25": np.percentile(tpot, 25),
                    "p50": np.percentile(tpot, 50),
                    "p75": np.percentile(tpot, 75),
                    "p90": np.percentile(tpot, 90),
                    "p95": np.percentile(tpot, 95),
                    "p99": np.percentile(tpot, 99),
                    "p99p9": np.percentile(tpot, 99.9),
                    "max": tpot.max(),
                },
                "inter_token_latency": {
                    "units": Units.MS_PER_TOKEN,
                    "mean": itl.mean(),
                    "mode": stats.mode(itl)[0],
                    "stddev": itl.std(),
                    "min": itl.min(),
                    "p0p1": np.percentile(itl, 0.1),
                    "p1": np.percentile(itl, 1),
                    "p5": np.percentile(itl, 5),
                    "p10": np.percentile(itl, 10),
                    "p25": np.percentile(itl, 25),
                    "p50": np.percentile(itl, 50),
                    "p75": np.percentile(itl, 75),
                    "p90": np.percentile(itl, 90),
                    "p95": np.percentile(itl, 95),
                    "p99": np.percentile(itl, 99),
                    "p99p9": np.percentile(itl, 99.9),
                    "max": itl.max(),
                },
                "request_latency": {
                    "units": Units.MS,
                    "mean": req_latency.mean(),
                    "mode": stats.mode(req_latency)[0],
                    "stddev": req_latency.std(),
                    "min": req_latency.min(),
                    "p0p1": np.percentile(req_latency, 0.1),
                    "p1": np.percentile(req_latency, 1),
                    "p5": np.percentile(req_latency, 5),
                    "p10": np.percentile(req_latency, 10),
                    "p25": np.percentile(req_latency, 25),
                    "p50": np.percentile(req_latency, 50),
                    "p75": np.percentile(req_latency, 75),
                    "p90": np.percentile(req_latency, 90),
                    "p95": np.percentile(req_latency, 95),
                    "p99": np.percentile(req_latency, 99),
                    "p99p9": np.percentile(req_latency, 99.9),
                    "max": req_latency.max(),
                },
            },
            "throughput": {
                "output_tokens_per_sec": results['generation_tokens'].sum() / duration,
                "total_tokens_per_sec": (results['prompt_tokens'].sum() + results['generation_tokens'].sum()) / duration,
                "requests_per_sec": len(results['prompt_tokens']) / duration,
            },
        },
    })

    return BenchmarkReport(**br_dict)


def import_inference_perf(results_file: str) -> BenchmarkReport:
    """Import data from a Inference Perf run as a BenchmarkReport.

    Args:
        results_file (str): Results file to import.

    Returns:
        BenchmarkReport: Imported data.
    """
    check_file(results_file)

    # Import results from Inference Perf
    results = import_yaml(results_file)

    # Get stage number from metrics filename
    stage = int(results_file.rsplit('stage_')[-1].split('_', 1)[0])

    # Import Inference Perf config file
    config_file = os.path.join(
        os.path.dirname(results_file),
        'config.yaml'
    )
    if os.path.isfile(config_file):
        config = import_yaml(config_file)
    else:
        config = {}

    # Get environment variables from llm-d-benchmark run as a dict following the
    # schema of BenchmarkReport
    br_dict = _get_llmd_benchmark_envars()
    if br_dict:
        model_name = br_dict['scenario']['model']['name']
    else:
        model_name = "unknown"
    # Append to that dict the data from Inference Perf
    update_dict(br_dict, {
        "scenario": {
            "model": {"name": model_name},
            "load": {
                "name": WorkloadGenerator.INFERENCE_PERF,
                "args": config,
                "metadata": {
                    "stage": stage,
                },
            },
        },
        "metrics": {
            "time": {
                # TODO this isn't exactly what we need, we may need to pull
                # apart per_request_lifecycle_metrics.json
                "duration": results['load_summary']['send_duration'],
            },
            "requests": {
                "total": results['load_summary']['count'],
                "failures": results['failures']['count'],
                "input_length": {
                    "units": Units.COUNT,
                    "mean": results['successes']['prompt_len']['mean'],
                    "min": results['successes']['prompt_len']['min'],
                    "p0p1": results['successes']['prompt_len']['p0.1'],
                    "p1": results['successes']['prompt_len']['p1'],
                    "p5": results['successes']['prompt_len']['p5'],
                    "p10": results['successes']['prompt_len']['p10'],
                    "p25": results['successes']['prompt_len']['p25'],
                    "p50": results['successes']['prompt_len']['median'],
                    "p75": results['successes']['prompt_len']['p75'],
                    "p90": results['successes']['prompt_len']['p90'],
                    "p95": results['successes']['prompt_len']['p95'],
                    "p99": results['successes']['prompt_len']['p99'],
                    "p99p9": results['successes']['prompt_len']['p99.9'],
                    "max": results['successes']['prompt_len']['max'],
                },
                "output_length": {
                    "units": Units.COUNT,
                    "mean": results['successes']['output_len']['mean'],
                    "min": results['successes']['output_len']['min'],
                    "p0p1": results['successes']['output_len']['p0.1'],
                    "p1": results['successes']['output_len']['p1'],
                    "p5": results['successes']['output_len']['p5'],
                    "p10": results['successes']['output_len']['p10'],
                    "p25": results['successes']['output_len']['p25'],
                    "p50": results['successes']['output_len']['median'],
                    "p75": results['successes']['output_len']['p75'],
                    "p90": results['successes']['output_len']['p90'],
                    "p95": results['successes']['output_len']['p95'],
                    "p99": results['successes']['output_len']['p99'],
                    "p99p9": results['successes']['output_len']['p99.9'],
                    "max": results['successes']['output_len']['max'],
                },
            },
            "latency": {
                "time_to_first_token": {
                    "units": Units.S,
                    "mean": results['successes']['latency']['time_to_first_token']['mean'],
                    "min": results['successes']['latency']['time_to_first_token']['min'],
                    "p0p1": results['successes']['latency']['time_to_first_token']['p0.1'],
                    "p1": results['successes']['latency']['time_to_first_token']['p1'],
                    "p5": results['successes']['latency']['time_to_first_token']['p5'],
                    "p10": results['successes']['latency']['time_to_first_token']['p10'],
                    "p25": results['successes']['latency']['time_to_first_token']['p25'],
                    "p50": results['successes']['latency']['time_to_first_token']['median'],
                    "p75": results['successes']['latency']['time_to_first_token']['p75'],
                    "p90": results['successes']['latency']['time_to_first_token']['p90'],
                    "p95": results['successes']['latency']['time_to_first_token']['p95'],
                    "p99": results['successes']['latency']['time_to_first_token']['p99'],
                    "p99p9": results['successes']['latency']['time_to_first_token']['p99.9'],
                    "max": results['successes']['latency']['time_to_first_token']['max'],
                },
                "normalized_time_per_output_token": {
                    "units": Units.S_PER_TOKEN,
                    "mean": results['successes']['latency']['normalized_time_per_output_token']['mean'],
                    "min": results['successes']['latency']['normalized_time_per_output_token']['min'],
                    "p0p1": results['successes']['latency']['normalized_time_per_output_token']['p0.1'],
                    "p1": results['successes']['latency']['normalized_time_per_output_token']['p1'],
                    "p5": results['successes']['latency']['normalized_time_per_output_token']['p5'],
                    "p10": results['successes']['latency']['normalized_time_per_output_token']['p10'],
                    "p25": results['successes']['latency']['normalized_time_per_output_token']['p25'],
                    "p50": results['successes']['latency']['normalized_time_per_output_token']['median'],
                    "p75": results['successes']['latency']['normalized_time_per_output_token']['p75'],
                    "p90": results['successes']['latency']['normalized_time_per_output_token']['p90'],
                    "p95": results['successes']['latency']['normalized_time_per_output_token']['p95'],
                    "p99": results['successes']['latency']['normalized_time_per_output_token']['p99'],
                    "p99p9": results['successes']['latency']['normalized_time_per_output_token']['p99.9'],
                    "max": results['successes']['latency']['normalized_time_per_output_token']['max'],
                },
                "time_per_output_token": {
                    "units": Units.S_PER_TOKEN,
                    "mean": results['successes']['latency']['time_per_output_token']['mean'],
                    "min": results['successes']['latency']['time_per_output_token']['min'],
                    "p0p1": results['successes']['latency']['time_per_output_token']['p0.1'],
                    "p1": results['successes']['latency']['time_per_output_token']['p1'],
                    "p5": results['successes']['latency']['time_per_output_token']['p5'],
                    "p10": results['successes']['latency']['time_per_output_token']['p10'],
                    "p25": results['successes']['latency']['time_per_output_token']['p25'],
                    "p50": results['successes']['latency']['time_per_output_token']['median'],
                    "p75": results['successes']['latency']['time_per_output_token']['p75'],
                    "p90": results['successes']['latency']['time_per_output_token']['p90'],
                    "p95": results['successes']['latency']['time_per_output_token']['p95'],
                    "p99": results['successes']['latency']['time_per_output_token']['p99'],
                    "p99p9": results['successes']['latency']['time_per_output_token']['p99.9'],
                    "max": results['successes']['latency']['time_per_output_token']['max'],
                },
                "inter_token_latency": {
                    "units": Units.S_PER_TOKEN,
                    "mean": results['successes']['latency']['inter_token_latency']['mean'],
                    "min": results['successes']['latency']['inter_token_latency']['min'],
                    "p0p1": results['successes']['latency']['inter_token_latency']['p0.1'],
                    "p1": results['successes']['latency']['inter_token_latency']['p1'],
                    "p5": results['successes']['latency']['inter_token_latency']['p5'],
                    "p10": results['successes']['latency']['inter_token_latency']['p10'],
                    "p25": results['successes']['latency']['inter_token_latency']['p25'],
                    "p50": results['successes']['latency']['inter_token_latency']['median'],
                    "p75": results['successes']['latency']['inter_token_latency']['p75'],
                    "p90": results['successes']['latency']['inter_token_latency']['p90'],
                    "p95": results['successes']['latency']['inter_token_latency']['p95'],
                    "p99": results['successes']['latency']['inter_token_latency']['p99'],
                    "p99p9": results['successes']['latency']['inter_token_latency']['p99.9'],
                    "max": results['successes']['latency']['inter_token_latency']['max'],
                },
                "request_latency": {
                    "units": Units.S,
                    "mean": results['successes']['latency']['request_latency']['mean'],
                    "min": results['successes']['latency']['request_latency']['min'],
                    "p0p1": results['successes']['latency']['request_latency']['p0.1'],
                    "p1": results['successes']['latency']['request_latency']['p1'],
                    "p5": results['successes']['latency']['request_latency']['p5'],
                    "p10": results['successes']['latency']['request_latency']['p10'],
                    "p25": results['successes']['latency']['request_latency']['p25'],
                    "p50": results['successes']['latency']['request_latency']['median'],
                    "p75": results['successes']['latency']['request_latency']['p75'],
                    "p90": results['successes']['latency']['request_latency']['p90'],
                    "p95": results['successes']['latency']['request_latency']['p95'],
                    "p99": results['successes']['latency']['request_latency']['p99'],
                    "p99p9": results['successes']['latency']['request_latency']['p99.9'],
                    "max": results['successes']['latency']['request_latency']['max'],
                },
            },
            "throughput": {
                "output_tokens_per_sec": results['successes']['throughput']['output_tokens_per_sec'],
                "total_tokens_per_sec": results['successes']['throughput']['total_tokens_per_sec'],
                "requests_per_sec": results['successes']['throughput']['requests_per_sec'],
            },
        },
    })

    return BenchmarkReport(**br_dict)


def import_nop(results_file: str) -> BenchmarkReport:
    """Import data from a nop run as a BenchmarkReport.

    Args:
        results_file (str): Results file to import.

    Returns:
        BenchmarkReport: Imported data.
    """
    check_file(results_file)

    results = import_yaml(results_file)

    def _import_categories(
            cat_list: list[dict[str, Any]]) -> list[dict[str, Any]]:
        new_cat_list = []
        for cat in cat_list:
            cat_dict = {}
            cat_dict["title"] = cat["title"]
            process = cat.get("process")
            if process is not None:
                cat_dict["process"] = process["name"]
            cat_dict["elapsed"] = {
                "units": Units.S,
                "value": cat["elapsed"],
            }
            categories = cat.get("categories")
            if categories is not None:
                cat_dict["categories"] = _import_categories(categories)

            new_cat_list.append(cat_dict)

        return new_cat_list

    categories = _import_categories(results["metrics"]["categories"])

    # Get environment variables from llm-d-benchmark run as a dict following the
    # schema of BenchmarkReport
    br_dict = _get_llmd_benchmark_envars()

    results_dict = {
        "scenario": {
            "model": {
                "name": results["scenario"]["model"]["name"]
            },
            "load": {
                "name": WorkloadGenerator.NOP,
            },
            "platform": {
                "engine": [results["scenario"]["platform"]["engine"]]
            },
            "metadata": {
                "load_format": results["scenario"]["load_format"],
                "sleep_mode": results["scenario"]["sleep_mode"],
            },
        },
        "metrics": {
            "metadata": {
                "load": {
                    "time": {
                        "units": Units.S,
                        "value": results["metrics"]["load"]["time"],
                    },
                    "size": {
                        "units": Units.GIB,
                        "value": results["metrics"]["load"]["size"],
                    },
                    "transfer_rate": {
                        "units": Units.GIB_PER_S,
                        "value": results["metrics"]["load"]["transfer_rate"],
                    },
                },
                "dynamo_bytecode_transform": {
                    "units": Units.S,
                    "value": results["metrics"]["dynamo_bytecode_transform"],
                },
                "torch_compile": {
                    "units": Units.S,
                    "value": results["metrics"]["torch_compile"],
                },
                "memory_profiling": {
                    "initial_free": {
                        "units": Units.GIB,
                        "value": results["metrics"]["memory_profiling"]["initial_free"],
                    },
                    "after_free": {
                        "units": Units.GIB,
                        "value": results["metrics"]["memory_profiling"]["after_free"],
                    },
                    "time": {
                        "units": Units.S,
                        "value": results["metrics"]["memory_profiling"]["time"],
                    },
                },
                "sleep": {
                    "time": {
                        "units": Units.S,
                        "value": results["metrics"]["sleep"]["time"],
                    },
                    "gpu_freed": {
                        "units": Units.GIB,
                        "value": results["metrics"]["sleep"]["gpu_freed"],
                    },
                    "gpu_in_use": {
                        "units": Units.GIB,
                        "value": results["metrics"]["sleep"]["gpu_in_use"],
                    },
                },
                "wake": {
                    "units": Units.S,
                    "value": results["metrics"]["wake"],
                },
                "categories": categories
            },
            "time": {
                "duration": results["metrics"]["time"]["duration"],
                "start": results["metrics"]["time"]["start"],
                "stop": results["metrics"]["time"]["stop"],
            },
            "requests": {
                "total": 0,
                "failures": 0,
                "input_length": {
                    "units": Units.COUNT,
                    "mean": 0,
                    "min": 0,
                    "p10": 0,
                    "p50": 0,
                    "p90": 0,
                    "max": 0,
                },
                "output_length": {
                    "units": Units.COUNT,
                    "mean": 0,
                    "min": 0,
                    "p10": 0,
                    "p50": 0,
                    "p90": 0,
                    "max": 0,
                },
            },
            "latency": {
                "time_to_first_token": {
                    "units": Units.MS,
                    "mean": 0,
                    "min": 0,
                    "p10": 0,
                    "p50": 0,
                    "p90": 0,
                    "max": 0,
                },
                "normalized_time_per_output_token": {
                    "units": Units.MS_PER_TOKEN,
                    "mean": 0,
                    "min": 0,
                    "p10": 0,
                    "p50": 0,
                    "p90": 0,
                    "max": 0,
                },
                "time_per_output_token": {
                    "units": Units.MS_PER_TOKEN,
                    "mean": 0,
                    "min": 0,
                    "p10": 0,
                    "p50": 0,
                    "p90": 0,
                    "max": 0,
                },
                "inter_token_latency": {
                    "units": Units.MS_PER_TOKEN,
                    "mean": 0,
                    "min": 0,
                    "p10": 0,
                    "p50": 0,
                    "p90": 0,
                    "max": 0,
                },
                "request_latency": {
                    "units": Units.MS,
                    "mean": 0,
                    "min": 0,
                    "p10": 0,
                    "p50": 0,
                    "p90": 0,
                    "max": 0,
                },
            },
            "throughput": {
                "output_tokens_per_sec": 0,
                "total_tokens_per_sec": 0,
                "requests_per_sec": 0,
            },
        },
    }

    for name in ["load_cached_compiled_graph", "compile_graph"]:
        value = results["metrics"].get(name)
        if value is not None:
            results_dict["metrics"]["metadata"][name] = {
                "units": Units.S,
                "value": value,
            }

    update_dict(br_dict, results_dict)

    return BenchmarkReport(**br_dict)


if __name__ == "__main__":

    parser = argparse.ArgumentParser(
        description='Convert benchmark run data to standard benchmark report format.')
    parser.add_argument(
        'results_file',
        type=str,
        help='Results file to convert.')
    parser.add_argument(
        'output_file',
        type=str,
        default=None,
        nargs='?',
        help='Output file for benchark report.')
    parser.add_argument(
        '-f', '--force',
        action=argparse.BooleanOptionalAction,
        help='Write to output file even if it already exists.')
    parser.add_argument(
        '-w', '--workload-generator',
        type=str,
        default=WorkloadGenerator.VLLM_BENCHMARK,
        help=f'Workload generator used, one of: {str([member.value for member in WorkloadGenerator])[1:-1]}')
    parser.add_argument(
        '-i',
        '--index',
        type=int,
        default=None,
        help='Benchmark index to import, for results files containing multiple runs. Default behavior creates benchmark reports for all runs.')

    args = parser.parse_args()
    if args.output_file and os.path.exists(
            args.output_file) and not args.force:
        sys.stderr.write('Output file already exists: %s\n' % args.output_file)
        sys.exit(1)

    match args.workload_generator:
        case WorkloadGenerator.FMPERF:
            if args.output_file:
                import_fmperf(args.results_file).export_yaml(args.output_file)
            else:
                import_fmperf(args.results_file).print_yaml()
        case WorkloadGenerator.GUIDELLM:
            if args.index:
                # Generate benchmark report for a specific index
                if args.output_file:
                    import_guidellm(
                        args.results_file,
                        args.index).export_yaml(
                        args.output_file)
                else:
                    import_guidellm(args.results_file, args.index).print_yaml()
            else:
                br_list = import_guidellm_all(args.results_file)
                # Generate reports for all runs
                for ii, br in enumerate(br_list):
                    if args.output_file:
                        # Create a benchmark report file
                        fname, ext = os.path.splitext(args.output_file)
                        output_file = f'{fname}_{ii}{ext}'
                        if os.path.exists(output_file) and not args.force:
                            sys.stderr.write(
                                'Output file already exists: %s\n' %
                                output_file)
                            sys.exit(1)
                        br.export_yaml(output_file)
                    else:
                        # Don't create a file, just print to stdout
                        print(f'# Benchmark {ii + 1} of {len(br_list)}')
                        br.print_yaml()
        case WorkloadGenerator.INFERENCE_PERF:
            if args.output_file:
                import_inference_perf(
                    args.results_file).export_yaml(
                    args.output_file)
            else:
                import_inference_perf(args.results_file).print_yaml()
        case WorkloadGenerator.VLLM_BENCHMARK:
            if args.output_file:
                import_vllm_benchmark(
                    args.results_file).export_yaml(
                    args.output_file)
            else:
                import_vllm_benchmark(args.results_file).print_yaml()
        case WorkloadGenerator.NOP:
            if args.output_file:
                import_nop(args.results_file).export_yaml(args.output_file)
            else:
                import_nop(args.results_file).print_yaml()
        case _:
            sys.stderr.write('Unsupported workload generator: %s\n' %
                             args.workload_generator)
            sys.stderr.write('Must be one of: %s\n' %
                             str([wg.value for wg in WorkloadGenerator])[1:-1])
            sys.exit(1)<|MERGE_RESOLUTION|>--- conflicted
+++ resolved
@@ -436,12 +436,7 @@
 
     data = import_yaml(results_file)
 
-<<<<<<< HEAD
-    # TODO: Read each benchmark in file
-    results = data["benchmarks"][0]
-=======
     results = data["benchmarks"][index]
->>>>>>> 8845a44b
 
     # Get environment variables from llm-d-benchmark run as a dict following the
     # schema of BenchmarkReport
@@ -453,12 +448,9 @@
             "load": {
                 "name": WorkloadGenerator.GUIDELLM,
                 "args": data['args'],
-<<<<<<< HEAD
-=======
                 "metadata": {
                     "stage": index,
                 },
->>>>>>> 8845a44b
             },
         },
         "metrics": {
