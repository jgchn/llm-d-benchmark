--- conflicted
+++ resolved
@@ -38,20 +38,25 @@
           - name: data
             workspace: data
         params:
-<<<<<<< HEAD
-          - name: namespace
-            value: jchen
-=======
           - name: targetNamespacePrefix
             value: $(params.targetNamespacePrefix)
->>>>>>> f6c062b8
           - name: model-id
             value: $(params.model-id)
           - name: experimentBaseUrl
-<<<<<<< HEAD
-            value: https://raw.githubusercontent.com/jgchn/llm-d-benchmark/refs/heads/jc-tekton/tekton-poc/examples/inference-scheduling/
+            value: https://raw.githubusercontent.com/kalantar/llm-d-benchmark/refs/heads/tekton-poc/tekton-poc/examples/inference-scheduling/
+
+          - name: s3-keys
+            value: $(params.s3-keys)
+          - name: s3-bucket
+            value: $(params.s3-bucket)
+          - name: s3-endpoint
+            value: $(params.s3-endpoint)
+
           - name: harnessProfile
-            value: shared_prefix_synthetic_short.yaml
+            value: $(params.harnessProfile)
+
+          - name: pipelineUID
+            value: "$(context.pipelineRun.uid)"
         matrix:
           # params:
           #   - name: gaiePluginConfig
@@ -68,23 +73,6 @@
           #       - "100"
           #       # - "300"
           #       # - "1000"
-=======
-            value: https://raw.githubusercontent.com/kalantar/llm-d-benchmark/refs/heads/tekton-poc/tekton-poc/examples/inference-scheduling/
-
-          - name: s3-keys
-            value: $(params.s3-keys)
-          - name: s3-bucket
-            value: $(params.s3-bucket)
-          - name: s3-endpoint
-            value: $(params.s3-endpoint)
-
-          - name: harnessProfile
-            value: $(params.harnessProfile)
-
-          - name: pipelineUID
-            value: "$(context.pipelineRun.uid)"
-        matrix:
->>>>>>> f6c062b8
           include:
             - name: combo-1
               params:
@@ -99,12 +87,6 @@
                 - name: gaiePluginConfig
                   value: "inf-sche-load.yaml"
                 - name: question_len
-<<<<<<< HEAD
-                  value: "100"
-                - name: output_len
-                  value: "100"
-=======
                   value: "300"
                 - name: output_len
-                  value: "300"
->>>>>>> f6c062b8
+                  value: "300"