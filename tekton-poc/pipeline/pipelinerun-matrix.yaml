--- conflicted
+++ resolved
@@ -38,19 +38,11 @@
           - name: data
             workspace: data
         params:
-<<<<<<< HEAD
-          - name: namespace
-            value: jchen
-=======
           - name: targetNamespacePrefix
             value: $(params.targetNamespacePrefix)
->>>>>>> f6c062b8
           - name: model-id
             value: $(params.model-id)
           - name: experimentBaseUrl
-<<<<<<< HEAD
-            value: https://raw.githubusercontent.com/jgchn/llm-d-benchmark/refs/heads/jc-tekton/tekton-poc/examples/inference-scheduling/
-=======
             value: https://raw.githubusercontent.com/kalantar/llm-d-benchmark/refs/heads/tekton-poc/tekton-poc/examples/inference-scheduling/
 
           - name: s3-keys
@@ -60,7 +52,6 @@
           - name: s3-endpoint
             value: $(params.s3-endpoint)
 
->>>>>>> f6c062b8
           - name: harnessProfile
             value: $(params.harnessProfile)
 
@@ -69,29 +60,18 @@
         matrix:
           params:
             - name: gaiePluginConfig
-<<<<<<< HEAD
               value:
-                - "inf-sche-upstream-default.yaml"
-                - "inf-sche-load.yaml"
-=======
-              value: 
                 # - "inf-sche-none.yaml"
                 # - "inf-sche-prefix.yaml"
                 # - "inf-sche-kv.yaml"
                 - "inf-sche-queue.yaml"
->>>>>>> f6c062b8
             - name: question_len
               value:
                 # - "100"
                 # - "300"
                 - "1000"
             - name: output_len
-<<<<<<< HEAD
               value:
-                - "100"
-=======
-              value: 
                 # - "100"
->>>>>>> f6c062b8
                 - "300"
                 - "1000"