--- conflicted
+++ resolved
@@ -2,11 +2,7 @@
 kind: ServiceAccount
 metadata:
   name: helm-installer
-<<<<<<< HEAD
-  namespace: jchen
-=======
   namespace: ${NAMESPACE}
->>>>>>> 6535c563
 ---
 apiVersion: rbac.authorization.k8s.io/v1
 kind: ClusterRole
@@ -59,11 +55,7 @@
 subjects:
 - kind: ServiceAccount
   name: helm-installer
-<<<<<<< HEAD
-  namespace: jchen
-=======
   namespace: ${NAMESPACE}
->>>>>>> 6535c563
 ---
 apiVersion: rbac.authorization.k8s.io/v1
 kind: RoleBinding
@@ -82,11 +74,7 @@
 kind: Role
 metadata:
   name: helm-access
-<<<<<<< HEAD
-  namespace: jchen
-=======
   namespace: ${NAMESPACE}
->>>>>>> 6535c563
 rules:
 - apiGroups: [""]
   resources: ["secrets", "configmaps", "services", "pods", "namespaces", "serviceaccounts", "persistentvolumeclaims"]
@@ -124,19 +112,11 @@
 kind: RoleBinding
 metadata:
   name: helm-access-binding
-<<<<<<< HEAD
-  namespace: jchen
-subjects:
-- kind: ServiceAccount
-  name: helm-installer
-  namespace: jchen
-=======
   namespace: ${NAMESPACE}
 subjects:
 - kind: ServiceAccount
   name: helm-installer
   namespace: ${NAMESPACE}
->>>>>>> 6535c563
 roleRef:
   kind: Role
   name: helm-access
